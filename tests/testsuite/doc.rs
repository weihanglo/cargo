--- conflicted
+++ resolved
@@ -1641,16 +1641,11 @@
 }
 
 #[cargo_test]
-<<<<<<< HEAD
 fn rustc_adds_doc_fingerprint() {
-=======
-fn doc_test_in_workspace() {
->>>>>>> a3c2627f
-    let p = project()
-        .file(
-            "Cargo.toml",
-            r#"
-<<<<<<< HEAD
+    let p = project()
+        .file(
+            "Cargo.toml",
+            r#"
             [package]
             name = "foo"
             version = "0.1.0"
@@ -1774,51 +1769,58 @@
     assert!(get_fingerprint_version(dummy_project.root())
         .as_str()
         .contains(String::from_utf8_lossy(&output.stdout).as_ref()));
-=======
-                [workspace]
-                members = [
-                    "crate-a",
-                    "crate-b",
-                ]
-            "#,
-        )
-        .file(
-            "crate-a/Cargo.toml",
-            r#"
-                [project]
-                name = "crate-a"
-                version = "0.1.0"
-            "#,
-        )
-        .file(
-            "crate-a/src/lib.rs",
-            "\
-                //! ```
-                //! assert_eq!(1, 1);
-                //! ```
-            ",
-        )
-        .file(
-            "crate-b/Cargo.toml",
-            r#"
-                [project]
-                name = "crate-b"
-                version = "0.1.0"
-            "#,
-        )
-        .file(
-            "crate-b/src/lib.rs",
-            "\
-                //! ```
-                //! assert_eq!(1, 1);
-                //! ```
-            ",
-        )
-        .build();
-    p.cargo("test --doc -vv")
-        .with_stderr_contains("[DOCTEST] crate-a")
-        .with_stdout_contains(
-            "
+}
+ 
+#[cargo_test]
+fn doc_test_in_workspace() {
+  let p = project()
+      .file(
+          "Cargo.toml",
+          r#"
+              [workspace]
+              members = [
+                  "crate-a",
+                  "crate-b",
+              ]
+          "#,
+      )
+      .file(
+          "crate-a/Cargo.toml",
+          r#"
+              [project]
+              name = "crate-a"
+              version = "0.1.0"
+          "#,
+      )
+      .file(
+          "crate-a/src/lib.rs",
+          "\
+              //! ```
+              //! assert_eq!(1, 1);
+              //! ```
+          ",
+      )
+      .file(
+          "crate-b/Cargo.toml",
+          r#"
+              [project]
+              name = "crate-b"
+              version = "0.1.0"
+          "#,
+      )
+      .file(
+          "crate-b/src/lib.rs",
+          "\
+              //! ```
+              //! assert_eq!(1, 1);
+              //! ```
+          ",
+      )
+      .build();
+  p.cargo("test --doc -vv")
+      .with_stderr_contains("[DOCTEST] crate-a")
+      .with_stdout_contains(
+          "
 running 1 test
 test crate-a/src/lib.rs - (line 1) ... ok
 
@@ -1837,5 +1839,4 @@
 ",
         )
         .run();
->>>>>>> a3c2627f
 }