--- conflicted
+++ resolved
@@ -107,12 +107,8 @@
     pub fn version(&self) -> &Version { self.package_id().version() }
     /// Get the package authors
     pub fn authors(&self) -> &Vec<String> { &self.manifest.metadata().authors }
-<<<<<<< HEAD
+    /// Whether the package is set to publish
     pub fn publish(&self) -> &Option<Vec<String>> { self.manifest.publish() }
-=======
-    /// Whether the package is set to publish
-    pub fn publish(&self) -> bool { self.manifest.publish() }
->>>>>>> 873a0810
 
     /// Whether the package uses a custom build script for any target
     pub fn has_custom_build(&self) -> bool {
